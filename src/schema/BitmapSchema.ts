--- conflicted
+++ resolved
@@ -35,13 +35,8 @@
 
 
 /** Declares a bitmap schema by indicating the bit position and their names. */
-<<<<<<< HEAD
-export const BitmapSchema = <T extends BitSchema>(bitSchemas: T) => new class<B extends BitSchema> extends Schema<TypeFromBitSchema<B>, number>{
-    constructor(readonly bitSchemas: B) {
-=======
 export const BitmapSchema = <B extends BitSchema>(bitSchemas: B) => new class<T extends BitSchema> extends Schema<TypeFromBitSchema<T>, number>{
     constructor(readonly bitSchemas: T) {
->>>>>>> c05e30cd
         super();
 
         // TODO: validate that bitSchemas is coherent
@@ -75,8 +70,4 @@
         }
         return result as TypeFromBitSchema<B>;
     }
-<<<<<<< HEAD
-}<T>(bitSchemas);
-=======
-}<B>(bitSchemas);
->>>>>>> c05e30cd
+}<B>(bitSchemas);