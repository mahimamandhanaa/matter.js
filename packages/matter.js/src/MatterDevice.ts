--- conflicted
+++ resolved
@@ -27,12 +27,8 @@
 import { Logger } from "./log/Logger.js";
 import { Time, Timer } from "./time/Time.js";
 import { ByteArray } from "./util/ByteArray.js";
-<<<<<<< HEAD
-import { StorageManager } from "./storage/StorageManager.js";
+import { StorageContext } from "./storage/StorageContext.js";
 import { isNetworkInterface, NetInterface } from "./net/NetInterface.js";
-=======
-import { StorageContext } from "./storage/StorageContext.js";
->>>>>>> 9941b2cd
 
 const logger = Logger.get("MatterDevice");
 
@@ -41,13 +37,8 @@
 
 export class MatterDevice {
     private readonly scanners = new Array<Scanner>();
-<<<<<<< HEAD
-    private readonly broadcasters = new Array<Broadcaster>();
+    private readonly broadcasters = new Array<InstanceBroadcaster>();
     private readonly transportInterfaces = new Array<TransportInterface | NetInterface>();
-=======
-    private readonly broadcasters = new Array<InstanceBroadcaster>();
-    private readonly netInterfaces = new Array<NetInterface>();
->>>>>>> 9941b2cd
     private readonly fabricManager;
     private readonly sessionManager;
     private readonly channelManager = new ChannelManager();
